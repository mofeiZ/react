// @flow

import { gte } from 'semver';
import {
  ComponentFilterDisplayName,
  ComponentFilterElementType,
  ComponentFilterLocation,
  ElementTypeClass,
  ElementTypeContext,
  ElementTypeEventComponent,
  ElementTypeEventTarget,
  ElementTypeFunction,
  ElementTypeForwardRef,
  ElementTypeHostComponent,
  ElementTypeMemo,
  ElementTypeOtherOrUnknown,
  ElementTypeProfiler,
  ElementTypeRoot,
  ElementTypeSuspense,
} from 'src/types';
import {
  getDisplayName,
  getSavedComponentFilters,
  getUID,
  utfEncodeString,
} from 'src/utils';
import { cleanForBridge, copyWithSet, setInObject } from './utils';
import {
  __DEBUG__,
  LOCAL_STORAGE_RELOAD_AND_PROFILE_KEY,
  TREE_OPERATION_ADD,
  TREE_OPERATION_REMOVE,
  TREE_OPERATION_REORDER_CHILDREN,
  TREE_OPERATION_UPDATE_TREE_BASE_DURATION,
} from '../constants';
import { inspectHooksOfFiber } from './ReactDebugHooks';

import type {
  CommitDetailsBackend,
  DevToolsHook,
  Fiber,
  FiberCommitsBackend,
  InteractionBackend,
  InteractionsBackend,
  InteractionWithCommitsBackend,
  PathFrame,
  PathMatch,
  ProfilingSummaryBackend,
  ReactRenderer,
  RendererInterface,
} from './types';
import type { InspectedElement } from 'src/devtools/views/Components/types';
import type { ComponentFilter, ElementType } from 'src/types';

function getInternalReactConstants(version) {
  const ReactSymbols = {
    CONCURRENT_MODE_NUMBER: 0xeacf,
    CONCURRENT_MODE_SYMBOL_STRING: 'Symbol(react.concurrent_mode)',
    DEPRECATED_ASYNC_MODE_SYMBOL_STRING: 'Symbol(react.async_mode)',
    CONTEXT_CONSUMER_NUMBER: 0xeace,
    CONTEXT_CONSUMER_SYMBOL_STRING: 'Symbol(react.context)',
    CONTEXT_PROVIDER_NUMBER: 0xeacd,
    CONTEXT_PROVIDER_SYMBOL_STRING: 'Symbol(react.provider)',
    EVENT_COMPONENT_NUMBER: 0xead5,
    EVENT_COMPONENT_STRING: 'Symbol(react.event_component)',
    EVENT_TARGET_NUMBER: 0xead6,
    EVENT_TARGET_STRING: 'Symbol(react.event_target)',
    EVENT_TARGET_TOUCH_HIT_NUMBER: 0xead7,
    EVENT_TARGET_TOUCH_HIT_STRING: 'Symbol(react.event_target.touch_hit)',
    FORWARD_REF_NUMBER: 0xead0,
    FORWARD_REF_SYMBOL_STRING: 'Symbol(react.forward_ref)',
    MEMO_NUMBER: 0xead3,
    MEMO_SYMBOL_STRING: 'Symbol(react.memo)',
    PROFILER_NUMBER: 0xead2,
    PROFILER_SYMBOL_STRING: 'Symbol(react.profiler)',
    STRICT_MODE_NUMBER: 0xeacc,
    STRICT_MODE_SYMBOL_STRING: 'Symbol(react.strict_mode)',
    SUSPENSE_NUMBER: 0xead1,
    SUSPENSE_SYMBOL_STRING: 'Symbol(react.suspense)',
    DEPRECATED_PLACEHOLDER_SYMBOL_STRING: 'Symbol(react.placeholder)',
  };

  const ReactTypeOfSideEffect = {
    NoEffect: 0b00,
    PerformedWork: 0b01,
    Placement: 0b10,
  };

  let ReactTypeOfWork;

  // **********************************************************
  // The section below is copied from files in React repo.
  // Keep it in sync, and add version guards if it changes.
  // **********************************************************
  if (gte(version, '16.6.0-beta.0')) {
    ReactTypeOfWork = {
      ClassComponent: 1,
      ContextConsumer: 9,
      ContextProvider: 10,
      CoroutineComponent: -1, // Removed
      CoroutineHandlerPhase: -1, // Removed
      DehydratedSuspenseComponent: 18, // Behind a flag
      EventComponent: 19, // Added in 16.9
      EventTarget: 20, // Added in 16.9
      ForwardRef: 11,
      Fragment: 7,
      FunctionComponent: 0,
      HostComponent: 5,
      HostPortal: 4,
      HostRoot: 3,
      HostText: 6,
      IncompleteClassComponent: 17,
      IndeterminateComponent: 2,
      LazyComponent: 16,
      MemoComponent: 14,
      Mode: 8,
      Profiler: 12,
      SimpleMemoComponent: 15,
      SuspenseComponent: 13,
      YieldComponent: -1, // Removed
    };
  } else if (gte(version, '16.4.3-alpha')) {
    ReactTypeOfWork = {
      ClassComponent: 2,
      ContextConsumer: 11,
      ContextProvider: 12,
      CoroutineComponent: -1, // Removed
      CoroutineHandlerPhase: -1, // Removed
      DehydratedSuspenseComponent: -1, // Doesn't exist yet
      EventComponent: -1, // Doesn't exist yet
      EventTarget: -1, // Doesn't exist yet
      ForwardRef: 13,
      Fragment: 9,
      FunctionComponent: 0,
      HostComponent: 7,
      HostPortal: 6,
      HostRoot: 5,
      HostText: 8,
      IncompleteClassComponent: -1, // Doesn't exist yet
      IndeterminateComponent: 4,
      LazyComponent: -1, // Doesn't exist yet
      MemoComponent: -1, // Doesn't exist yet
      Mode: 10,
      Profiler: 15,
      SimpleMemoComponent: -1, // Doesn't exist yet
      SuspenseComponent: 16,
      YieldComponent: -1, // Removed
    };
  } else {
    ReactTypeOfWork = {
      ClassComponent: 2,
      ContextConsumer: 12,
      ContextProvider: 13,
      CoroutineComponent: 7,
      CoroutineHandlerPhase: 8,
      DehydratedSuspenseComponent: -1, // Doesn't exist yet
      EventComponent: -1, // Doesn't exist yet
      EventTarget: -1, // Doesn't exist yet
      ForwardRef: 14,
      Fragment: 10,
      FunctionComponent: 1,
      HostComponent: 5,
      HostPortal: 4,
      HostRoot: 3,
      HostText: 6,
      IncompleteClassComponent: -1, // Doesn't exist yet
      IndeterminateComponent: 0,
      LazyComponent: -1, // Doesn't exist yet
      MemoComponent: -1, // Doesn't exist yet
      Mode: 11,
      Profiler: 15,
      SimpleMemoComponent: -1, // Doesn't exist yet
      SuspenseComponent: 16,
      YieldComponent: 9,
    };
  }
  // **********************************************************
  // End of copied code.
  // **********************************************************

  return {
    ReactTypeOfWork,
    ReactSymbols,
    ReactTypeOfSideEffect,
  };
}

export function attach(
  hook: DevToolsHook,
  rendererID: number,
  renderer: ReactRenderer,
  global: Object
): RendererInterface {
  const {
    ReactTypeOfWork,
    ReactSymbols,
    ReactTypeOfSideEffect,
  } = getInternalReactConstants(renderer.version);
  const { NoEffect, PerformedWork, Placement } = ReactTypeOfSideEffect;
  const {
    FunctionComponent,
    ClassComponent,
    ContextConsumer,
    DehydratedSuspenseComponent,
    EventComponent,
    EventTarget,
    Fragment,
    ForwardRef,
    HostRoot,
    HostPortal,
    HostComponent,
    HostText,
    IncompleteClassComponent,
    IndeterminateComponent,
    MemoComponent,
    SimpleMemoComponent,
    SuspenseComponent,
  } = ReactTypeOfWork;
  const {
    CONCURRENT_MODE_NUMBER,
    CONCURRENT_MODE_SYMBOL_STRING,
    DEPRECATED_ASYNC_MODE_SYMBOL_STRING,
    CONTEXT_CONSUMER_NUMBER,
    CONTEXT_CONSUMER_SYMBOL_STRING,
    CONTEXT_PROVIDER_NUMBER,
    CONTEXT_PROVIDER_SYMBOL_STRING,
    EVENT_TARGET_TOUCH_HIT_NUMBER,
    EVENT_TARGET_TOUCH_HIT_STRING,
    PROFILER_NUMBER,
    PROFILER_SYMBOL_STRING,
    STRICT_MODE_NUMBER,
    STRICT_MODE_SYMBOL_STRING,
    SUSPENSE_NUMBER,
    SUSPENSE_SYMBOL_STRING,
    DEPRECATED_PLACEHOLDER_SYMBOL_STRING,
  } = ReactSymbols;

  const {
    overrideHookState,
    overrideProps,
    setSuspenseHandler,
    scheduleUpdate,
  } = renderer;
  const supportsTogglingSuspense =
    typeof setSuspenseHandler === 'function' &&
    typeof scheduleUpdate === 'function';

  const debug = (name: string, fiber: Fiber, parentFiber: ?Fiber): void => {
    if (__DEBUG__) {
      const displayName = getDisplayNameForFiber(fiber) || 'null';
      const parentDisplayName =
        (parentFiber !== null && getDisplayNameForFiber(parentFiber)) || 'null';
      // NOTE: calling getFiberID or getPrimaryFiber is unsafe here
      // because it will put them in the map. For now, we'll omit them.
      // TODO: better debugging story for this.
      console.log(
        `[renderer] %c${name} %c${displayName} %c${
          parentFiber ? parentDisplayName : ''
        }`,
        'color: red; font-weight: bold;',
        'color: blue;',
        'color: purple;'
      );
    }
  };

  // Configurable Components tree filters.
  const hideElementsWithDisplayNames: Set<RegExp> = new Set();
  const hideElementsWithPaths: Set<RegExp> = new Set();
  const hideElementsWithTypes: Set<ElementType> = new Set();

  function applyComponentFilters(componentFilters: Array<ComponentFilter>) {
    hideElementsWithTypes.clear();
    hideElementsWithDisplayNames.clear();
    hideElementsWithPaths.clear();

    componentFilters.forEach(componentFilter => {
      if (!componentFilter.isEnabled) {
        return;
      }

      switch (componentFilter.type) {
        case ComponentFilterDisplayName:
          if (componentFilter.isValid && componentFilter.value !== '') {
            hideElementsWithDisplayNames.add(
              new RegExp(componentFilter.value, 'i')
            );
          }
          break;
        case ComponentFilterElementType:
          hideElementsWithTypes.add(componentFilter.value);
          break;
        case ComponentFilterLocation:
          if (componentFilter.isValid && componentFilter.value !== '') {
            hideElementsWithPaths.add(new RegExp(componentFilter.value, 'i'));
          }
          break;
        default:
          console.warn(
            `Invalid component filter type "${componentFilter.type}"`
          );
          break;
      }
    });
  }

  applyComponentFilters(getSavedComponentFilters());

  // If necessary, we can revisit optimizing this operation.
  // For example, we could add a new recursive unmount tree operation.
  // The unmount operations are already significantly smaller than mount opreations though.
  // This is something to keep in mind for later.
  function updateComponentFilters(componentFilters: Array<ComponentFilter>) {
    if (this._isProfiling) {
      // Re-mounting a tree while profiling is in progress might break a lot of assumptions.
      // If necessary, we could support this- but it doesn't seem like a necessary use case.
      throw Error('Cannot modify filter preferences while profiling');
    }

    // Recursively unmount all roots.
    hook.getFiberRoots(rendererID).forEach(root => {
      currentRootID = getFiberID(getPrimaryFiber(root.current));
      unmountFiberChildrenRecursively(root.current);
      recordUnmount(root.current, false);
      currentRootID = -1;
    });

    applyComponentFilters(componentFilters);

    // Reset psuedo counters so that new path selections will be persisted.
    rootDisplayNameCounter.clear();

    // Recursively re-mount all roots with new filter criteria applied.
    hook.getFiberRoots(rendererID).forEach(root => {
      currentRootID = getFiberID(getPrimaryFiber(root.current));
      setRootPseudoKey(currentRootID, root.current);
      mountFiberRecursively(root.current, null);
      flushPendingEvents(root);
      currentRootID = -1;
    });
  }

  // NOTICE Keep in sync with get*ForFiber methods
  function shouldFilterFiber(fiber: Fiber): boolean {
    const { _debugSource, tag, type } = fiber;

    switch (tag) {
      case DehydratedSuspenseComponent:
        // TODO: ideally we would show dehydrated Suspense immediately.
        // However, it has some special behavior (like disconnecting
        // an alternate and turning into real Suspense) which breaks DevTools.
        // For now, ignore it, and only show it once it gets hydrated.
        // https://github.com/bvaughn/react-devtools-experimental/issues/197
        return true;
      case EventComponent:
      case HostPortal:
      case HostText:
      case Fragment:
        return true;
      case HostRoot:
        // It is never valid to filter the root element.
        return false;
      default:
        const typeSymbol = getTypeSymbol(type);

        switch (typeSymbol) {
          case CONCURRENT_MODE_NUMBER:
          case CONCURRENT_MODE_SYMBOL_STRING:
          case DEPRECATED_ASYNC_MODE_SYMBOL_STRING:
          case STRICT_MODE_NUMBER:
          case STRICT_MODE_SYMBOL_STRING:
            return true;
          default:
            break;
        }
    }

    const elementType = getElementTypeForFiber(fiber);
    if (hideElementsWithTypes.has(elementType)) {
      return true;
    }

    if (hideElementsWithDisplayNames.size > 0) {
      const displayName = getDisplayNameForFiber(fiber);
      if (displayName != null) {
        for (let displayNameRegExp of hideElementsWithDisplayNames) {
          if (displayNameRegExp.test(displayName)) {
            return true;
          }
        }
      }
    }

    if (_debugSource != null && hideElementsWithPaths.size > 0) {
      const { fileName } = _debugSource;
      for (let pathRegExp of hideElementsWithPaths) {
        if (pathRegExp.test(fileName)) {
          return true;
        }
      }
    }

    return false;
  }

  function getTypeSymbol(type: any): Symbol | number {
    const symbolOrNumber =
      typeof type === 'object' && type !== null ? type.$$typeof : type;

    return typeof symbolOrNumber === 'symbol'
      ? symbolOrNumber.toString()
      : symbolOrNumber;
  }

  // NOTICE Keep in sync with shouldFilterFiber() and other get*ForFiber methods
  function getDisplayNameForFiber(fiber: Fiber): string | null {
    const { elementType, type, tag } = fiber;

    // This is to support lazy components with a Promise as the type.
    // see https://github.com/facebook/react/pull/13397
    let resolvedType = type;
    if (typeof type === 'object' && type !== null) {
      if (typeof type.then === 'function') {
        resolvedType = type._reactResult;
      }
    }

    let resolvedContext: any = null;

    switch (tag) {
      case ClassComponent:
      case IncompleteClassComponent:
        return getDisplayName(resolvedType);
      case FunctionComponent:
      case IndeterminateComponent:
        return getDisplayName(resolvedType);
      case EventComponent:
        return null;
      case EventTarget:
        switch (getTypeSymbol(elementType.type)) {
          case EVENT_TARGET_TOUCH_HIT_NUMBER:
          case EVENT_TARGET_TOUCH_HIT_STRING:
            return 'TouchHitTarget';
          default:
            return 'EventTarget';
        }
      case ForwardRef:
        const functionName = getDisplayName(resolvedType.render, '');
        return (
          resolvedType.displayName ||
          (functionName !== '' ? `ForwardRef(${functionName})` : 'ForwardRef')
        );
      case HostRoot:
        return null;
      case HostComponent:
        return type;
      case HostPortal:
      case HostText:
      case Fragment:
        return null;
      case MemoComponent:
      case SimpleMemoComponent:
        if (elementType.displayName) {
          return elementType.displayName;
        } else {
          const displayName = type.displayName || type.name;
          return displayName ? `Memo(${displayName})` : 'Memo';
        }
      default:
        const typeSymbol = getTypeSymbol(type);

        switch (typeSymbol) {
          case CONCURRENT_MODE_NUMBER:
          case CONCURRENT_MODE_SYMBOL_STRING:
          case DEPRECATED_ASYNC_MODE_SYMBOL_STRING:
            return null;
          case CONTEXT_PROVIDER_NUMBER:
          case CONTEXT_PROVIDER_SYMBOL_STRING:
            // 16.3.0 exposed the context object as "context"
            // PR #12501 changed it to "_context" for 16.3.1+
            // NOTE Keep in sync with inspectElementRaw()
            resolvedContext = fiber.type._context || fiber.type.context;
            return `${resolvedContext.displayName || 'Context'}.Provider`;
          case CONTEXT_CONSUMER_NUMBER:
          case CONTEXT_CONSUMER_SYMBOL_STRING:
            // 16.3-16.5 read from "type" because the Consumer is the actual context object.
            // 16.6+ should read from "type._context" because Consumer can be different (in DEV).
            // NOTE Keep in sync with inspectElementRaw()
            resolvedContext = fiber.type._context || fiber.type;

            // NOTE: TraceUpdatesBackendManager depends on the name ending in '.Consumer'
            // If you change the name, figure out a more resilient way to detect it.
            return `${resolvedContext.displayName || 'Context'}.Consumer`;
          case STRICT_MODE_NUMBER:
          case STRICT_MODE_SYMBOL_STRING:
            return null;
          case SUSPENSE_NUMBER:
          case SUSPENSE_SYMBOL_STRING:
          case DEPRECATED_PLACEHOLDER_SYMBOL_STRING:
            return 'Suspense';
          case PROFILER_NUMBER:
          case PROFILER_SYMBOL_STRING:
            return `Profiler(${fiber.memoizedProps.id})`;
          default:
            // Unknown element type.
            // This may mean a new element type that has not yet been added to DevTools.
            return null;
        }
    }
  }

  // NOTICE Keep in sync with shouldFilterFiber() and other get*ForFiber methods
  function getElementTypeForFiber(fiber: Fiber): ElementType {
    const { type, tag } = fiber;

    switch (tag) {
      case ClassComponent:
      case IncompleteClassComponent:
        return ElementTypeClass;
      case FunctionComponent:
      case IndeterminateComponent:
        return ElementTypeFunction;
      case EventComponent:
        return ElementTypeEventComponent;
      case EventTarget:
        return ElementTypeEventTarget;
      case ForwardRef:
        return ElementTypeForwardRef;
      case HostRoot:
        return ElementTypeRoot;
      case HostComponent:
        return ElementTypeHostComponent;
      case HostPortal:
      case HostText:
      case Fragment:
        return ElementTypeOtherOrUnknown;
      case MemoComponent:
      case SimpleMemoComponent:
        return ElementTypeMemo;
      default:
        const typeSymbol = getTypeSymbol(type);

        switch (typeSymbol) {
          case CONCURRENT_MODE_NUMBER:
          case CONCURRENT_MODE_SYMBOL_STRING:
          case DEPRECATED_ASYNC_MODE_SYMBOL_STRING:
            return ElementTypeOtherOrUnknown;
          case CONTEXT_PROVIDER_NUMBER:
          case CONTEXT_PROVIDER_SYMBOL_STRING:
            return ElementTypeContext;
          case CONTEXT_CONSUMER_NUMBER:
          case CONTEXT_CONSUMER_SYMBOL_STRING:
            return ElementTypeContext;
          case STRICT_MODE_NUMBER:
          case STRICT_MODE_SYMBOL_STRING:
            return ElementTypeOtherOrUnknown;
          case SUSPENSE_NUMBER:
          case SUSPENSE_SYMBOL_STRING:
          case DEPRECATED_PLACEHOLDER_SYMBOL_STRING:
            return ElementTypeSuspense;
          case PROFILER_NUMBER:
          case PROFILER_SYMBOL_STRING:
            return ElementTypeProfiler;
          default:
            return ElementTypeOtherOrUnknown;
        }
    }
  }

  // This is a slightly annoying indirection.
  // It is currently necessary because DevTools wants to use unique objects as keys for instances.
  // However fibers have two versions.
  // We use this set to remember first encountered fiber for each conceptual instance.
  function getPrimaryFiber(fiber: Fiber): Fiber {
    if (primaryFibers.has(fiber)) {
      return fiber;
    }
    const { alternate } = fiber;
    if (alternate != null && primaryFibers.has(alternate)) {
      return alternate;
    }
    primaryFibers.add(fiber);
    return fiber;
  }

  const fiberToIDMap: Map<Fiber, number> = new Map();
  const idToFiberMap: Map<number, Fiber> = new Map();
  const primaryFibers: Set<Fiber> = new Set();

  // When profiling is supported, we store the latest tree base durations for each Fiber.
  // This is so that we can quickly capture a snapshot of those values if profiling starts.
  // If we didn't store these values, we'd have to crawl the tree when profiling started,
  // and use a slow path to find each of the current Fibers.
  const idToTreeBaseDurationMap: Map<number, number> = new Map();

  // When profiling is supported, we store the latest tree base durations for each Fiber.
  // This map enables us to filter these times by root when sending them to the frontend.
  const idToRootMap: Map<number, number> = new Map();

  // When a mount or update is in progress, this value tracks the root that is being operated on.
  let currentRootID: number = -1;

  function getFiberID(primaryFiber: Fiber): number {
    if (!fiberToIDMap.has(primaryFiber)) {
      const id = getUID();
      fiberToIDMap.set(primaryFiber, id);
      idToFiberMap.set(id, primaryFiber);
    }
    return ((fiberToIDMap.get(primaryFiber): any): number);
  }

  // eslint-disable-next-line no-unused-vars
  function hasDataChanged(prevFiber: Fiber, nextFiber: Fiber): boolean {
    switch (nextFiber.tag) {
      case ClassComponent:
      case FunctionComponent:
      case ContextConsumer:
      case MemoComponent:
      case SimpleMemoComponent:
        // For types that execute user code, we check PerformedWork effect.
        // We don't reflect bailouts (either referential or sCU) in DevTools.
        // eslint-disable-next-line no-bitwise
        return (nextFiber.effectTag & PerformedWork) === PerformedWork;
      // Note: ContextConsumer only gets PerformedWork effect in 16.3.3+
      // so it won't get highlighted with React 16.3.0 to 16.3.2.
      default:
        // For host components and other types, we compare inputs
        // to determine whether something is an update.
        return (
          prevFiber.memoizedProps !== nextFiber.memoizedProps ||
          prevFiber.memoizedState !== nextFiber.memoizedState ||
          prevFiber.ref !== nextFiber.ref
        );
    }
  }

  function haveProfilerTimesChanged(
    prevFiber: Fiber,
    nextFiber: Fiber
  ): boolean {
    return (
      prevFiber.actualDuration !== undefined && // Short-circuit check for non-profiling builds
      (prevFiber.actualDuration !== nextFiber.actualDuration ||
        prevFiber.actualStartTime !== nextFiber.actualStartTime ||
        prevFiber.treeBaseDuration !== nextFiber.treeBaseDuration)
    );
  }

  let pendingOperations: Array<number> = [];
  let pendingRealUnmountedIDs: Array<number> = [];
  let pendingSimulatedUnmountedIDs: Array<number> = [];
  let pendingOperationsQueue: Array<Uint32Array> | null = [];
  let pendingStringTable: Map<string, number> = new Map();
  let pendingStringTableLength = 0;

  function pushOperation(op: number): void {
    if (__DEV__) {
      if (!Number.isInteger(op)) {
        console.error(
          'pushOperation() was called but the value is not an integer.',
          op
        );
      }
    }
    pendingOperations.push(op);
  }

  function flushPendingEvents(root: Object): void {
    if (
      pendingOperations.length === 0 &&
      pendingRealUnmountedIDs.length === 0 &&
      pendingSimulatedUnmountedIDs.length === 0
    ) {
      // If we're currently profiling, send an "operations" method even if there are no mutations to the tree.
      // The frontend needs this no-op info to know how to reconstruct the tree for each commit,
      // even if a particular commit didn't change the shape of the tree.
      if (!isProfiling) {
        return;
      }
    }

    const ops = new Uint32Array(
      // Identify which renderer this update is coming from.
      2 + // [rendererID, rootFiberID]
      // How big is the string table?
      1 + // [stringTableLength]
      // Then goes the actual string table.
      pendingStringTableLength +
      // All unmounts are batched in a single message.
      2 + // [TREE_OPERATION_REMOVE, removedIDLength]
        pendingRealUnmountedIDs.length +
        pendingSimulatedUnmountedIDs.length +
        // Regular operations
        pendingOperations.length
    );

    // Identify which renderer this update is coming from.
    // This enables roots to be mapped to renderers,
    // Which in turn enables fiber props, states, and hooks to be inspected.
    let i = 0;
    ops[i++] = rendererID;
    ops[i++] = getFiberID(getPrimaryFiber(root.current));

    // Now fill in the string table.
    // [stringTableLength, str1Length, ...str1, str2Length, ...str2, ...]
    ops[i++] = pendingStringTableLength;
    pendingStringTable.forEach((value, key) => {
      ops[i++] = key.length;
      ops.set(utfEncodeString(key), i);
      i += key.length;
    });

    // All unmounts except roots are batched in a single message.
    ops[i++] = TREE_OPERATION_REMOVE;
    // The first number is how many unmounted IDs we're gonna send.
    ops[i++] =
      pendingRealUnmountedIDs.length + pendingSimulatedUnmountedIDs.length;
    // Fill in the real unmounts in the reverse order.
    // They were inserted parents-first by React, but we want children-first.
    // So we traverse our array backwards.
    for (let j = pendingRealUnmountedIDs.length - 1; j >= 0; j--) {
      ops[i++] = pendingRealUnmountedIDs[j];
    }
    // Fill in the simulated unmounts (hidden Suspense subtrees) in their order.
    // (We want children to go before parents.)
    // They go *after* the real unmounts because we know for sure they won't be
    // children of already pushed "real" IDs. If they were, we wouldn't be able
    // to discover them during the traversal, as they would have been deleted.
    ops.set(pendingSimulatedUnmountedIDs, i);
    i += pendingSimulatedUnmountedIDs.length;
    // Fill in the rest of the operations.
    ops.set(pendingOperations, i);

    // Let the frontend know about tree operations.
    // The first value in this array will identify which root it corresponds to,
    // so we do no longer need to dispatch a separate root-committed event.
    if (pendingOperationsQueue !== null) {
      // Until the frontend has been connected, store the tree operations.
      // This will let us avoid walking the tree later when the frontend connects,
      // and it enables the Profiler's reload-and-profile functionality to work as well.
      pendingOperationsQueue.push(ops);
    } else {
      // If we've already connected to the frontend, just pass the operations through.
      hook.emit('operations', ops);
    }

    pendingOperations.length = 0;
    pendingRealUnmountedIDs.length = 0;
    pendingSimulatedUnmountedIDs.length = 0;
    pendingStringTable.clear();
    pendingStringTableLength = 0;
  }

  function getStringID(str: string | null): number {
    if (str === null) {
      return 0;
    }
    const existingID = pendingStringTable.get(str);
    if (existingID !== undefined) {
      return existingID;
    }
    const id = pendingStringTable.size + 1;
    pendingStringTable.set(str, id);
    // The string table total length needs to account
    // both for the string length, and for the array item
    // that contains the length itself. Hence + 1.
    pendingStringTableLength += str.length + 1;
    return id;
  }

  function recordMount(fiber: Fiber, parentFiber: Fiber | null) {
    const isRoot = fiber.tag === HostRoot;
    const id = getFiberID(getPrimaryFiber(fiber));

    const isProfilingSupported = fiber.hasOwnProperty('treeBaseDuration');
    if (isProfilingSupported) {
      idToRootMap.set(id, currentRootID);
      idToTreeBaseDurationMap.set(id, fiber.treeBaseDuration || 0);
    }

    const hasOwnerMetadata = fiber.hasOwnProperty('_debugOwner');

    if (isRoot) {
      pushOperation(TREE_OPERATION_ADD);
      pushOperation(id);
      pushOperation(ElementTypeRoot);
      pushOperation(isProfilingSupported ? 1 : 0);
      pushOperation(hasOwnerMetadata ? 1 : 0);
    } else {
      const { key } = fiber;
      const displayName = getDisplayNameForFiber(fiber);
      const elementType = getElementTypeForFiber(fiber);
      const { _debugOwner } = fiber;

      const ownerID =
        _debugOwner != null ? getFiberID(getPrimaryFiber(_debugOwner)) : 0;
      const parentID = parentFiber
        ? getFiberID(getPrimaryFiber(parentFiber))
        : 0;

      let displayNameStringID = getStringID(displayName);
      let keyStringID = getStringID(key);
      pushOperation(TREE_OPERATION_ADD);
      pushOperation(id);
      pushOperation(elementType);
      pushOperation(parentID);
      pushOperation(ownerID);
      pushOperation(displayNameStringID);
      pushOperation(keyStringID);
    }

    if (isProfiling) {
      // Tree base duration updates are included in the operations typed array.
      // So we have to convert them from milliseconds to microseconds so we can send them as ints.
      const treeBaseDuration = Math.floor((fiber.treeBaseDuration || 0) * 1000);

      pushOperation(TREE_OPERATION_UPDATE_TREE_BASE_DURATION);
      pushOperation(id);
      pushOperation(treeBaseDuration);

      const { actualDuration } = fiber;
      if (actualDuration != null && actualDuration > 0) {
        // If profiling is active, store durations for elements that were rendered during the commit.
        const metadata = ((currentCommitProfilingMetadata: any): CommitProfilingData);
        metadata.actualDurations.push(id, actualDuration);
        metadata.maxActualDuration = Math.max(
          metadata.maxActualDuration,
          actualDuration
        );
      }
    }
  }

  function recordUnmount(fiber: Fiber, isSimulated: boolean) {
    if (trackedPathMatchFiber !== null) {
      // We're in the process of trying to restore previous selection.
      // If this fiber matched but is being unmounted, there's no use trying.
      // Reset the state so we don't keep holding onto it.
      if (
        fiber === trackedPathMatchFiber ||
        fiber === trackedPathMatchFiber.alternate
      ) {
        setTrackedPath(null);
      }
    }

    const isRoot = fiber.tag === HostRoot;
    const primaryFiber = getPrimaryFiber(fiber);
    if (!fiberToIDMap.has(primaryFiber)) {
      // If we've never seen this Fiber, it might be because
      // it is inside a non-current Suspense fragment tree,
      // and so the store is not even aware of it.
      // In that case we can just ignore it, or otherwise
      // there will be errors later on.
      primaryFibers.delete(primaryFiber);
      // TODO: this is fragile and can obscure actual bugs.
      return;
    }
    const id = getFiberID(primaryFiber);
    if (isRoot) {
      // Removing a root needs to happen at the end
      // so we don't batch it with other unmounts.
      pushOperation(TREE_OPERATION_REMOVE);
      pushOperation(1); // Remove one item
      pushOperation(id);
    } else if (!shouldFilterFiber(fiber)) {
      // To maintain child-first ordering,
      // we'll push it into one of these queues,
      // and later arrange them in the correct order.
      if (isSimulated) {
        pendingSimulatedUnmountedIDs.push(id);
      } else {
        pendingRealUnmountedIDs.push(id);
      }
    }
    fiberToIDMap.delete(primaryFiber);
    idToFiberMap.delete(id);
    primaryFibers.delete(primaryFiber);

    const isProfilingSupported = fiber.hasOwnProperty('treeBaseDuration');
    if (isProfilingSupported) {
      idToRootMap.delete(id);
      idToTreeBaseDurationMap.delete(id);
    }
  }

  function mountFiberRecursively(
    fiber: Fiber,
    parentFiber: Fiber | null,
    traverseSiblings = false
  ) {
    if (__DEBUG__) {
      debug('mountFiberRecursively()', fiber, parentFiber);
    }

    // If we have the tree selection from previous reload, try to match this Fiber.
    // Also remember whether to do the same for siblings.
    const mightSiblingsBeOnTrackedPath = updateTrackedPathStateBeforeMount(
      fiber
    );

    const shouldIncludeInTree = !shouldFilterFiber(fiber);
    if (shouldIncludeInTree) {
      recordMount(fiber, parentFiber);
    }

    const isTimedOutSuspense =
      fiber.tag === ReactTypeOfWork.SuspenseComponent &&
      fiber.memoizedState !== null;

    if (isTimedOutSuspense) {
      // Special case: if Suspense mounts in a timed-out state,
      // get the fallback child from the inner fragment and mount
      // it as if it was our own child. Updates handle this too.
      const primaryChildFragment = fiber.child;
      const fallbackChildFragment = primaryChildFragment
        ? primaryChildFragment.sibling
        : null;
      const fallbackChild = fallbackChildFragment
        ? fallbackChildFragment.child
        : null;
      if (fallbackChild !== null) {
        mountFiberRecursively(
          fallbackChild,
          shouldIncludeInTree ? fiber : parentFiber,
          true
        );
      }
    } else {
      if (fiber.child !== null) {
        mountFiberRecursively(
          fiber.child,
          shouldIncludeInTree ? fiber : parentFiber,
          true
        );
      }
    }

    // We're exiting this Fiber now, and entering its siblings.
    // If we have selection to restore, we might need to re-activate tracking.
    updateTrackedPathStateAfterMount(mightSiblingsBeOnTrackedPath);

    if (traverseSiblings && fiber.sibling !== null) {
      mountFiberRecursively(fiber.sibling, parentFiber, true);
    }
  }

  // We use this to simulate unmounting for Suspense trees
  // when we switch from primary to fallback.
  function unmountFiberChildrenRecursively(fiber: Fiber) {
    if (__DEBUG__) {
      debug('unmountFiberChildrenRecursively()', fiber);
    }

    // We might meet a nested Suspense on our way.
    const isTimedOutSuspense =
      fiber.tag === ReactTypeOfWork.SuspenseComponent &&
      fiber.memoizedState !== null;

    let child = fiber.child;
    if (isTimedOutSuspense) {
      // If it's showing fallback tree, let's traverse it instead.
      const primaryChildFragment = fiber.child;
      const fallbackChildFragment = primaryChildFragment
        ? primaryChildFragment.sibling
        : null;
      // Skip over to the real Fiber child.
      child = fallbackChildFragment ? fallbackChildFragment.child : null;
    }

    while (child !== null) {
      // Record simulated unmounts children-first.
      // We skip nodes without return because those are real unmounts.
      if (child.return !== null) {
        unmountFiberChildrenRecursively(child);
        recordUnmount(child, true);
      }
      child = child.sibling;
    }
  }

  function recordTreeDuration(fiber: Fiber) {
    const id = getFiberID(getPrimaryFiber(fiber));
    const { actualDuration, treeBaseDuration } = fiber;

    idToTreeBaseDurationMap.set(id, fiber.treeBaseDuration || 0);

    if (isProfiling) {
      const { alternate } = fiber;

      if (
        treeBaseDuration !==
        (alternate ? alternate.treeBaseDuration : undefined)
      ) {
        // Tree base duration updates are included in the operations typed array.
        // So we have to convert them from milliseconds to microseconds so we can send them as ints.
        const treeBaseDuration = Math.floor(
          (fiber.treeBaseDuration || 0) * 1000
        );
        pushOperation(TREE_OPERATION_UPDATE_TREE_BASE_DURATION);
        pushOperation(getFiberID(getPrimaryFiber(fiber)));
        pushOperation(treeBaseDuration);
      }

      if (alternate ? haveProfilerTimesChanged(alternate, fiber) : true) {
        if (actualDuration != null && actualDuration > 0) {
          // If profiling is active, store durations for elements that were rendered during the commit.
          const metadata = ((currentCommitProfilingMetadata: any): CommitProfilingData);
          metadata.actualDurations.push(id, actualDuration);
          metadata.maxActualDuration = Math.max(
            metadata.maxActualDuration,
            actualDuration
          );
        }
      }
    }
  }

  function recordResetChildren(fiber: Fiber, childSet: Fiber) {
    // The frontend only really cares about the displayName, key, and children.
    // The first two don't really change, so we are only concerned with the order of children here.
    // This is trickier than a simple comparison though, since certain types of fibers are filtered.
    const nextChildren: Array<number> = [];

    // This is a naive implimentation that shallowly recurses children.
    // We might want to revisit this if it proves to be too inefficient.
    let child = childSet;
    while (child !== null) {
      findReorderedChildrenRecursively(child, nextChildren);
      child = child.sibling;
    }

    const numChildren = nextChildren.length;
    if (numChildren < 2) {
      // No need to reorder.
      return;
    }
    pushOperation(TREE_OPERATION_REORDER_CHILDREN);
    pushOperation(getFiberID(getPrimaryFiber(fiber)));
    pushOperation(numChildren);
    for (let i = 0; i < nextChildren.length; i++) {
      pushOperation(nextChildren[i]);
    }
  }

  function findReorderedChildrenRecursively(
    fiber: Fiber,
    nextChildren: Array<number>
  ) {
    if (!shouldFilterFiber(fiber)) {
      nextChildren.push(getFiberID(getPrimaryFiber(fiber)));
    } else {
      let child = fiber.child;
      while (child !== null) {
        findReorderedChildrenRecursively(child, nextChildren);
        child = child.sibling;
      }
    }
  }

  // Returns whether closest unfiltered fiber parent needs to reset its child list.
  function updateFiberRecursively(
    nextFiber: Fiber,
    prevFiber: Fiber,
    parentFiber: Fiber | null
  ): boolean {
    if (__DEBUG__) {
      debug('updateFiberRecursively()', nextFiber, parentFiber);
    }
    const shouldIncludeInTree = !shouldFilterFiber(nextFiber);
    const isSuspense = nextFiber.tag === SuspenseComponent;
    let shouldResetChildren = false;
    // The behavior of timed-out Suspense trees is unique.
    // Rather than unmount the timed out content (and possibly lose important state),
    // React re-parents this content within a hidden Fragment while the fallback is showing.
    // This behavior doesn't need to be observable in the DevTools though.
    // It might even result in a bad user experience for e.g. node selection in the Elements panel.
    // The easiest fix is to strip out the intermediate Fragment fibers,
    // so the Elements panel and Profiler don't need to special case them.
    // Suspense components only have a non-null memoizedState if they're timed-out.
    const prevDidTimeout = isSuspense && prevFiber.memoizedState !== null;
    const nextDidTimeOut = isSuspense && nextFiber.memoizedState !== null;
    // The logic below is inspired by the codepaths in updateSuspenseComponent()
    // inside ReactFiberBeginWork in the React source code.
    if (prevDidTimeout && nextDidTimeOut) {
      // Fallback -> Fallback:
      // 1. Reconcile fallback set.
      const nextFiberChild = nextFiber.child;
      const nextFallbackChildSet = nextFiberChild
        ? nextFiberChild.sibling
        : null;
      // Note: We can't use nextFiber.child.sibling.alternate
      // because the set is special and alternate may not exist.
      const prevFiberChild = prevFiber.child;
      const prevFallbackChildSet = prevFiberChild
        ? prevFiberChild.sibling
        : null;
      if (
        nextFallbackChildSet != null &&
        prevFallbackChildSet != null &&
        updateFiberRecursively(
          nextFallbackChildSet,
          prevFallbackChildSet,
          nextFiber
        )
      ) {
        shouldResetChildren = true;
      }
    } else if (prevDidTimeout && !nextDidTimeOut) {
      // Fallback -> Primary:
      // 1. Unmount fallback set
      // Note: don't emulate fallback unmount because React actually did it.
      // 2. Mount primary set
      const nextPrimaryChildSet = nextFiber.child;
      if (nextPrimaryChildSet !== null) {
        mountFiberRecursively(nextPrimaryChildSet, nextFiber, true);
      }
      shouldResetChildren = true;
    } else if (!prevDidTimeout && nextDidTimeOut) {
      // Primary -> Fallback:
      // 1. Hide primary set
      // This is not a real unmount, so it won't get reported by React.
      // We need to manually walk the previous tree and record unmounts.
      unmountFiberChildrenRecursively(prevFiber);
      // 2. Mount fallback set
      const nextFiberChild = nextFiber.child;
      const nextFallbackChildSet = nextFiberChild
        ? nextFiberChild.sibling
        : null;
      if (nextFallbackChildSet != null) {
        mountFiberRecursively(nextFallbackChildSet, nextFiber, true);
        shouldResetChildren = true;
      }
    } else {
      // Common case: Primary -> Primary.
      // This is the same codepath as for non-Suspense fibers.
      if (nextFiber.child !== prevFiber.child) {
        // If the first child is different, we need to traverse them.
        // Each next child will be either a new child (mount) or an alternate (update).
        let nextChild = nextFiber.child;
        let prevChildAtSameIndex = prevFiber.child;
        while (nextChild) {
          // We already know children will be referentially different because
          // they are either new mounts or alternates of previous children.
          // Schedule updates and mounts depending on whether alternates exist.
          // We don't track deletions here because they are reported separately.
          if (nextChild.alternate) {
            const prevChild = nextChild.alternate;
            if (
              updateFiberRecursively(
                nextChild,
                prevChild,
                shouldIncludeInTree ? nextFiber : parentFiber
              )
            ) {
              // If a nested tree child order changed but it can't handle its own
              // child order invalidation (e.g. because it's filtered out like host nodes),
              // propagate the need to reset child order upwards to this Fiber.
              shouldResetChildren = true;
            }
            // However we also keep track if the order of the children matches
            // the previous order. They are always different referentially, but
            // if the instances line up conceptually we'll want to know that.
            if (prevChild !== prevChildAtSameIndex) {
              shouldResetChildren = true;
            }
          } else {
            mountFiberRecursively(
              nextChild,
              shouldIncludeInTree ? nextFiber : parentFiber
            );
            shouldResetChildren = true;
          }
          // Try the next child.
          nextChild = nextChild.sibling;
          // Advance the pointer in the previous list so that we can
          // keep comparing if they line up.
          if (!shouldResetChildren && prevChildAtSameIndex !== null) {
            prevChildAtSameIndex = prevChildAtSameIndex.sibling;
          }
        }
        // If we have no more children, but used to, they don't line up.
        if (prevChildAtSameIndex !== null) {
          shouldResetChildren = true;
        }
      }
    }
    if (shouldIncludeInTree) {
      const isProfilingSupported = nextFiber.hasOwnProperty('treeBaseDuration');
      if (isProfilingSupported) {
        recordTreeDuration(nextFiber);
      }
    }
    if (shouldResetChildren) {
      // We need to crawl the subtree for closest non-filtered Fibers
      // so that we can display them in a flat children set.
      if (shouldIncludeInTree) {
        // Normally, search for children from the rendered child.
        let nextChildSet = nextFiber.child;
        if (nextDidTimeOut) {
          // Special case: timed-out Suspense renders the fallback set.
          const nextFiberChild = nextFiber.child;
          nextChildSet = nextFiberChild ? nextFiberChild.sibling : null;
        }
        if (nextChildSet != null) {
          recordResetChildren(nextFiber, nextChildSet);
        }
        // We've handled the child order change for this Fiber.
        // Since it's included, there's no need to invalidate parent child order.
        return false;
      } else {
        // Let the closest unfiltered parent Fiber reset its child order instead.
        return true;
      }
    } else {
      return false;
    }
  }

  function cleanup() {
    // We don't patch any methods so there is no cleanup.
  }

  function flushInitialOperations() {
    const localPendingOperationsQueue = pendingOperationsQueue;

    pendingOperationsQueue = null;

    if (
      localPendingOperationsQueue !== null &&
      localPendingOperationsQueue.length > 0
    ) {
      // We may have already queued up some operations before the frontend connected
      // If so, let the frontend know about them.
      localPendingOperationsQueue.forEach(ops => {
        hook.emit('operations', ops);
      });
    } else {
      // Before the traversals, remember to start tracking
      // our path in case we have selection to restore.
      if (trackedPath !== null) {
        mightBeOnTrackedPath = true;
      }
      // If we have not been profiling, then we can just walk the tree and build up its current state as-is.
      hook.getFiberRoots(rendererID).forEach(root => {
        currentRootID = getFiberID(getPrimaryFiber(root.current));
        setRootPseudoKey(currentRootID, root.current);

        if (isProfiling) {
          // If profiling is active, store commit time and duration, and the current interactions.
          // The frontend may request this information after profiling has stopped.
          currentCommitProfilingMetadata = {
            actualDurations: [],
            commitTime: performance.now() - profilingStartTime,
            interactions: Array.from(root.memoizedInteractions).map(
              (interaction: InteractionBackend) => ({
                ...interaction,
                timestamp: interaction.timestamp - profilingStartTime,
              })
            ),
            maxActualDuration: 0,
          };
        }

        mountFiberRecursively(root.current, null);
        flushPendingEvents(root);
        currentRootID = -1;
      });
    }
  }

  function handleCommitFiberUnmount(fiber) {
    // This is not recursive.
    // We can't traverse fibers after unmounting so instead
    // we rely on React telling us about each unmount.
    recordUnmount(fiber, false);
  }

  function handleCommitFiberRoot(root) {
    const current = root.current;
    const alternate = current.alternate;

    currentRootID = getFiberID(getPrimaryFiber(current));

    // Before the traversals, remember to start tracking
    // our path in case we have selection to restore.
    if (trackedPath !== null) {
      mightBeOnTrackedPath = true;
    }

    if (isProfiling) {
      // If profiling is active, store commit time and duration, and the current interactions.
      // The frontend may request this information after profiling has stopped.
      currentCommitProfilingMetadata = {
        actualDurations: [],
        commitTime: performance.now() - profilingStartTime,
        interactions: Array.from(root.memoizedInteractions).map(
          (interaction: InteractionBackend) => ({
            ...interaction,
            timestamp: interaction.timestamp - profilingStartTime,
          })
        ),
        maxActualDuration: 0,
      };
    }

    if (alternate) {
      // TODO: relying on this seems a bit fishy.
      const wasMounted =
        alternate.memoizedState != null &&
        alternate.memoizedState.element != null;
      const isMounted =
        current.memoizedState != null && current.memoizedState.element != null;
      if (!wasMounted && isMounted) {
        // Mount a new root.
        setRootPseudoKey(currentRootID, current);
        mountFiberRecursively(current, null);
      } else if (wasMounted && isMounted) {
        // Update an existing root.
        updateFiberRecursively(current, alternate, null);
      } else if (wasMounted && !isMounted) {
        // Unmount an existing root.
        removeRootPseudoKey(currentRootID);
        recordUnmount(current, false);
      }
    } else {
      // Mount a new root.
      setRootPseudoKey(currentRootID, current);
      mountFiberRecursively(current, null);
    }

    if (isProfiling) {
      const commitProfilingMetadata = ((rootToCommitProfilingMetadataMap: any): CommitProfilingMetadataMap).get(
        currentRootID
      );
      if (commitProfilingMetadata != null) {
        commitProfilingMetadata.push(
          ((currentCommitProfilingMetadata: any): CommitProfilingData)
        );
      } else {
        ((rootToCommitProfilingMetadataMap: any): CommitProfilingMetadataMap).set(
          currentRootID,
          [((currentCommitProfilingMetadata: any): CommitProfilingData)]
        );
      }
    }

    // We're done here.
    flushPendingEvents(root);

    currentRootID = -1;
  }

  function findAllCurrentHostFibers(parent: Fiber): $ReadOnlyArray<Fiber> {
    const fibers = [];
    const currentParent = findCurrentFiberUsingSlowPath(parent);
    if (!currentParent) {
      return fibers;
    }

    // Next we'll drill down this component to find all HostComponent/Text.
    let node: Fiber = currentParent;
    while (true) {
      if (node.tag === HostComponent || node.tag === HostText) {
        fibers.push(node);
      } else if (node.child) {
        node.child.return = node;
        node = node.child;
        continue;
      }
      if (node === currentParent) {
        return fibers;
      }
      while (!node.sibling) {
        if (!node.return || node.return === currentParent) {
          return fibers;
        }
        node = node.return;
      }
      node.sibling.return = node.return;
      node = node.sibling;
    }
    // Flow needs the return here, but ESLint complains about it.
    // eslint-disable-next-line no-unreachable
    return fibers;
  }

  function findNativeByFiberID(id: number) {
    try {
<<<<<<< HEAD
      let fiber = findCurrentFiberUsingSlowPath(idToFiberMap.get(id));
=======
      const fiber = findCurrentFiberUsingSlowPathById(id);
>>>>>>> d35cf809
      if (fiber === null) {
        return null;
      }
      // Special case for a timed-out Suspense.
      const isTimedOutSuspense =
        fiber.tag === SuspenseComponent && fiber.memoizedState !== null;
      if (isTimedOutSuspense) {
        // A timed-out Suspense's findDOMNode is useless.
        // Try our best to find the fallback directly.
        const maybeFallbackFiber =
          (fiber.child && fiber.child.sibling) || fiber;
        fiber = maybeFallbackFiber;
      }
      const hostFibers = findAllCurrentHostFibers(fiber);
      return hostFibers.map(hostFiber => hostFiber.stateNode).filter(Boolean);
    } catch (err) {
      // The fiber might have unmounted by now.
      return null;
    }
  }

  function getFiberIDFromNative(
    hostInstance,
    findNearestUnfilteredAncestor = false
  ) {
    let fiber = renderer.findFiberByHostInstance(hostInstance);
    if (fiber != null) {
      if (findNearestUnfilteredAncestor) {
        while (fiber !== null && shouldFilterFiber(fiber)) {
          fiber = fiber.return;
        }
      }
      return getFiberID(getPrimaryFiber(((fiber: any): Fiber)));
    }
    return null;
  }

  const MOUNTING = 1;
  const MOUNTED = 2;
  const UNMOUNTED = 3;

  // This function is copied from React and should be kept in sync:
  // https://github.com/facebook/react/blob/master/packages/react-reconciler/src/ReactFiberTreeReflection.js
  function isFiberMountedImpl(fiber: Fiber): number {
    let node = fiber;
    if (!fiber.alternate) {
      // If there is no alternate, this might be a new tree that isn't inserted
      // yet. If it is, then it will have a pending insertion effect on it.
      if ((node.effectTag & Placement) !== NoEffect) {
        return MOUNTING;
      }
      while (node.return) {
        node = node.return;
        if ((node.effectTag & Placement) !== NoEffect) {
          return MOUNTING;
        }
      }
    } else {
      while (node.return) {
        node = node.return;
      }
    }
    if (node.tag === HostRoot) {
      // TODO: Check if this was a nested HostRoot when used with
      // renderContainerIntoSubtree.
      return MOUNTED;
    }
    // If we didn't hit the root, that means that we're in an disconnected tree
    // that has been unmounted.
    return UNMOUNTED;
  }

  // This function is copied from React and should be kept in sync:
  // https://github.com/facebook/react/blob/master/packages/react-reconciler/src/ReactFiberTreeReflection.js
  // It would be nice if we updated React to inject this function directly (vs just indirectly via findDOMNode).
  // BEGIN copied code
  function findCurrentFiberUsingSlowPath(fiber: Fiber): Fiber | null {
    let alternate = fiber.alternate;
    if (!alternate) {
      // If there is no alternate, then we only need to check if it is mounted.
      const state = isFiberMountedImpl(fiber);
      if (state === UNMOUNTED) {
        throw Error('Unable to find node on an unmounted component.');
      }
      if (state === MOUNTING) {
        return null;
      }
      return fiber;
    }
    // If we have two possible branches, we'll walk backwards up to the root
    // to see what path the root points to. On the way we may hit one of the
    // special cases and we'll deal with them.
    let a: Fiber = fiber;
    let b: Fiber = alternate;
    while (true) {
      let parentA = a.return;
      if (parentA === null) {
        // We're at the root.
        break;
      }
      let parentB = parentA.alternate;
      if (parentB === null) {
        // There is no alternate. This is an unusual case. Currently, it only
        // happens when a Suspense component is hidden. An extra fragment fiber
        // is inserted in between the Suspense fiber and its children. Skip
        // over this extra fragment fiber and proceed to the next parent.
        const nextParent = parentA.return;
        if (nextParent !== null) {
          a = b = nextParent;
          continue;
        }
        // If there's no parent, we're at the root.
        break;
      }

      // If both copies of the parent fiber point to the same child, we can
      // assume that the child is current. This happens when we bailout on low
      // priority: the bailed out fiber's child reuses the current child.
      if (parentA.child === parentB.child) {
        let child = parentA.child;
        while (child) {
          if (child === a) {
            // We've determined that A is the current branch.
            if (isFiberMountedImpl(parentA) !== MOUNTED) {
              throw Error('Unable to find node on an unmounted component.');
            }
            return fiber;
          }
          if (child === b) {
            // We've determined that B is the current branch.
            if (isFiberMountedImpl(parentA) !== MOUNTED) {
              throw Error('Unable to find node on an unmounted component.');
            }
            return alternate;
          }
          child = child.sibling;
        }
        // We should never have an alternate for any mounting node. So the only
        // way this could possibly happen is if this was unmounted, if at all.
        throw Error('Unable to find node on an unmounted component.');
      }

      if (a.return !== b.return) {
        // The return pointer of A and the return pointer of B point to different
        // fibers. We assume that return pointers never criss-cross, so A must
        // belong to the child set of A.return, and B must belong to the child
        // set of B.return.
        a = parentA;
        b = parentB;
      } else {
        // The return pointers point to the same fiber. We'll have to use the
        // default, slow path: scan the child sets of each parent alternate to see
        // which child belongs to which set.
        //
        // Search parent A's child set
        let didFindChild = false;
        let child = parentA.child;
        while (child) {
          if (child === a) {
            didFindChild = true;
            a = parentA;
            b = parentB;
            break;
          }
          if (child === b) {
            didFindChild = true;
            b = parentA;
            a = parentB;
            break;
          }
          child = child.sibling;
        }
        if (!didFindChild) {
          // Search parent B's child set
          child = parentB.child;
          while (child) {
            if (child === a) {
              didFindChild = true;
              a = parentB;
              b = parentA;
              break;
            }
            if (child === b) {
              didFindChild = true;
              b = parentB;
              a = parentA;
              break;
            }
            child = child.sibling;
          }
          if (!didFindChild) {
            throw Error(
              'Child was not found in either parent set. This indicates a bug ' +
                'in React related to the return pointer. Please file an issue.'
            );
          }
        }
      }

      if (a.alternate !== b) {
        throw Error(
          "Return fibers should always be each others' alternates. " +
            'This error is likely caused by a bug in React. Please file an issue.'
        );
      }
    }
    // If the root is not a host container, we're in a disconnected tree. I.e.
    // unmounted.
    if (a.tag !== HostRoot) {
      throw Error('Unable to find node on an unmounted component.');
    }
    if (a.stateNode.current === a) {
      // We've determined that A is the current branch.
      return fiber;
    }
    // Otherwise B has to be current branch.
    return alternate;
  }
  // END copied code

  function selectElement(id: number): void {
    let fiber = idToFiberMap.get(id);

    if (fiber == null) {
      console.warn(`Could not find Fiber with id "${id}"`);
      return;
    }

    const { memoizedProps, stateNode, tag, type } = fiber;

    switch (tag) {
      case ClassComponent:
      case IncompleteClassComponent:
      case IndeterminateComponent:
        global.$r = stateNode;
        break;
      case FunctionComponent:
        global.$r = {
          props: memoizedProps,
          type,
        };
        break;
      case ForwardRef:
        global.$r = {
          props: memoizedProps,
          type: type.render,
        };
        break;
      default:
        global.$r = null;
        break;
    }
  }

  function prepareViewElementSource(id: number): void {
    let fiber = idToFiberMap.get(id);

    if (fiber == null) {
      console.warn(`Could not find Fiber with id "${id}"`);
      return;
    }

    switch (fiber.tag) {
      case ClassComponent:
      case IncompleteClassComponent:
      case IndeterminateComponent:
      case FunctionComponent:
        global.$type = fiber.type;
        break;
      case ForwardRef:
        global.$type = fiber.type.render;
        break;
      default:
        global.$type = null;
        break;
    }
  }

  function inspectElementRaw(id: number): InspectedElement | null {
    let fiber = idToFiberMap.get(id);

    if (fiber == null) {
      console.warn(`Could not find Fiber with id "${id}"`);
      return null;
    }

    // Find the currently mounted version of this fiber (so we don't show the wrong props and state).
    fiber = findCurrentFiberUsingSlowPath(fiber);

    if (fiber == null) {
      console.warn(`Could not find Fiber with id "${id}"`);
      return null;
    }

    const {
      _debugOwner,
      _debugSource,
      stateNode,
      memoizedProps,
      memoizedState,
      tag,
      type,
    } = fiber;

    const usesHooks =
      (tag === FunctionComponent ||
        tag === SimpleMemoComponent ||
        tag === ForwardRef) &&
      !!memoizedState;

    const typeSymbol = getTypeSymbol(type);

    let canViewSource = false;
    let context = null;
    if (
      tag === ClassComponent ||
      tag === FunctionComponent ||
      tag === IncompleteClassComponent ||
      tag === IndeterminateComponent ||
      tag === ForwardRef
    ) {
      canViewSource = true;
      if (stateNode && stateNode.context != null) {
        context = stateNode.context;
      }
    } else if (
      typeSymbol === CONTEXT_CONSUMER_NUMBER ||
      typeSymbol === CONTEXT_CONSUMER_SYMBOL_STRING
    ) {
      // 16.3-16.5 read from "type" because the Consumer is the actual context object.
      // 16.6+ should read from "type._context" because Consumer can be different (in DEV).
      // NOTE Keep in sync with getDisplayNameForFiber()
      const consumerResolvedContext = type._context || type;

      // Global context value.
      context = consumerResolvedContext._currentValue || null;

      // Look for overridden value.
      let current = ((fiber: any): Fiber).return;
      while (current !== null) {
        const currentType = current.type;
        const currentTypeSymbol = getTypeSymbol(currentType);
        if (
          currentTypeSymbol === CONTEXT_PROVIDER_NUMBER ||
          currentTypeSymbol === CONTEXT_PROVIDER_SYMBOL_STRING
        ) {
          // 16.3.0 exposed the context object as "context"
          // PR #12501 changed it to "_context" for 16.3.1+
          // NOTE Keep in sync with getDisplayNameForFiber()
          const providerResolvedContext =
            currentType._context || currentType.context;
          if (providerResolvedContext === consumerResolvedContext) {
            context = current.memoizedProps.value;
            break;
          }
        }

        current = current.return;
      }
    }

    if (context !== null) {
      // To simplify hydration and display logic for context, wrap in a value object.
      // Otherwise simple values (e.g. strings, booleans) become harder to handle.
      context = { value: context };
    }

    let owners = null;
    if (_debugOwner) {
      owners = [];
      let owner = _debugOwner;
      while (owner !== null) {
        owners.push({
          displayName: getDisplayNameForFiber(owner) || 'Unknown',
          id: getFiberID(getPrimaryFiber(owner)),
        });
        owner = owner._debugOwner || null;
      }
    }

    const isTimedOutSuspense =
      tag === SuspenseComponent && memoizedState !== null;

    return {
      id,

      // Does the current renderer support editable hooks?
      canEditHooks: typeof overrideHookState === 'function',

      // Does the current renderer support editable function props?
      canEditFunctionProps: typeof overrideProps === 'function',

      canToggleSuspense:
        supportsTogglingSuspense &&
        // If it's showing the real content, we can always flip fallback.
        (!isTimedOutSuspense ||
          // If it's showing fallback because we previously forced it to,
          // allow toggling it back to remove the fallback override.
          forceFallbackForSuspenseIDs.has(id)),

      // Can view component source location.
      canViewSource,

      displayName: getDisplayNameForFiber(fiber),

      // Inspectable properties.
      // TODO Review sanitization approach for the below inspectable values.
      context,
      hooks: usesHooks
        ? inspectHooksOfFiber(fiber, (renderer.currentDispatcherRef: any))
        : null,
      props: memoizedProps,
      state: usesHooks ? null : memoizedState,

      // List of owners
      owners,

      // Location of component in source coude.
      source: _debugSource,
    };
  }

  function inspectElement(id: number): InspectedElement | null {
    let result = inspectElementRaw(id);
    if (result === null) {
      return null;
    }
    // TODO Review sanitization approach for the below inspectable values.
    result.context = cleanForBridge(result.context);
    result.hooks = cleanForBridge(result.hooks);
    result.props = cleanForBridge(result.props);
    result.state = cleanForBridge(result.state);
    return result;
  }

  function logElementToConsole(id) {
    const result = inspectElementRaw(id);
    if (result === null) {
      console.warn(`Could not find Fiber with id "${id}"`);
      return;
    }

    const supportsGroup = typeof console.groupCollapsed === 'function';
    if (supportsGroup) {
      console.groupCollapsed(
        `[Click to expand] %c<${result.displayName || 'Component'} />`,
        // --dom-tag-name-color is the CSS variable Chrome styles HTML elements with in the console.
        'color: var(--dom-tag-name-color); font-weight: normal;'
      );
    }
    if (result.props !== null) {
      console.log('Props:', result.props);
    }
    if (result.state !== null) {
      console.log('State:', result.state);
    }
    if (result.hooks !== null) {
      console.log('Hooks:', result.hooks);
    }
    const nativeNodes = findNativeByFiberID(id);
    if (nativeNodes !== null) {
      console.log('Nodes:', nativeNodes);
    }
    if (window.chrome || /firefox/i.test(navigator.userAgent)) {
      console.log(
        'Right-click any value to save it as a global variable for further inspection.'
      );
    }
    if (supportsGroup) {
      console.groupEnd();
    }
  }

  function findCurrentFiberUsingSlowPathById(id: number): Fiber | null {
    const fiber = idToFiberMap.get(id);
    if (fiber) {
      return findCurrentFiberUsingSlowPath(fiber);
    }
    return null;
  }

  function setInHook(
    id: number,
    index: number,
    path: Array<string | number>,
    value: any
  ) {
    const fiber = findCurrentFiberUsingSlowPathById(id);
    if (fiber !== null) {
      if (typeof overrideHookState === 'function') {
        overrideHookState(fiber, index, path, value);
      }
    }
  }

  function setInProps(id: number, path: Array<string | number>, value: any) {
    const fiber = findCurrentFiberUsingSlowPathById(id);
    if (fiber !== null) {
      const instance = fiber.stateNode;
      if (instance === null) {
        if (typeof overrideProps === 'function') {
          overrideProps(fiber, path, value);
        }
      } else {
        fiber.pendingProps = copyWithSet(instance.props, path, value);
        instance.forceUpdate();
      }
    }
  }

  function setInState(id: number, path: Array<string | number>, value: any) {
    const fiber = findCurrentFiberUsingSlowPathById(id);
    if (fiber !== null) {
      const instance = fiber.stateNode;
      setInObject(instance.state, path, value);
      instance.forceUpdate();
    }
  }

  function setInContext(id: number, path: Array<string | number>, value: any) {
    // To simplify hydration and display of primative context values (e.g. number, string)
    // the inspectElement() method wraps context in a {value: ...} object.
    // We need to remove the first part of the path (the "value") before continuing.
    path = path.slice(1);

    const fiber = findCurrentFiberUsingSlowPathById(id);
    if (fiber !== null) {
      const instance = fiber.stateNode;
      if (path.length === 0) {
        // Simple context value
        instance.context = value;
      } else {
        setInObject(instance.context, path, value);
      }
      instance.forceUpdate();
    }
  }

  type CommitProfilingData = {|
    actualDurations: Array<number>,
    commitTime: number,
    interactions: Array<InteractionBackend>,
    maxActualDuration: number,
  |};

  type CommitProfilingMetadataMap = Map<number, Array<CommitProfilingData>>;

  let currentCommitProfilingMetadata: CommitProfilingData | null = null;
  let initialTreeBaseDurationsMap: Map<number, number> | null = null;
  let initialIDToRootMap: Map<number, number> | null = null;
  let isProfiling: boolean = false;
  let profilingStartTime: number = 0;
  let rootToCommitProfilingMetadataMap: CommitProfilingMetadataMap | null = null;

  function getCommitDetails(
    rootID: number,
    commitIndex: number
  ): CommitDetailsBackend {
    const commitProfilingMetadata = ((rootToCommitProfilingMetadataMap: any): CommitProfilingMetadataMap).get(
      rootID
    );
    if (commitProfilingMetadata != null) {
      const commitProfilingData = commitProfilingMetadata[commitIndex];
      if (commitProfilingData != null) {
        return {
          commitIndex,
          interactions: commitProfilingData.interactions,
          actualDurations: commitProfilingData.actualDurations,
          rootID,
        };
      }
    }

    console.warn(
      `getCommitDetails(): No profiling info recorded for root "${rootID}" and commit ${commitIndex}`
    );

    return {
      commitIndex,
      interactions: [],
      actualDurations: [],
      rootID,
    };
  }

  function getFiberCommits(
    rootID: number,
    fiberID: number
  ): FiberCommitsBackend {
    const commitProfilingMetadata = ((rootToCommitProfilingMetadataMap: any): CommitProfilingMetadataMap).get(
      rootID
    );
    if (commitProfilingMetadata != null) {
      const commitDurations = [];
      commitProfilingMetadata.forEach(({ actualDurations }, commitIndex) => {
        for (let i = 0; i < actualDurations.length; i += 2) {
          if (actualDurations[i] === fiberID) {
            commitDurations.push(commitIndex, actualDurations[i + 1]);
            break;
          }
        }
      });

      return {
        commitDurations,
        fiberID,
        rootID,
      };
    }

    console.warn(
      `getFiberCommits(): No profiling info recorded for root "${rootID}"`
    );

    return {
      commitDurations: [],
      fiberID,
      rootID,
    };
  }

  function getInteractions(rootID: number): InteractionsBackend {
    const commitProfilingMetadata = ((rootToCommitProfilingMetadataMap: any): CommitProfilingMetadataMap).get(
      rootID
    );
    if (commitProfilingMetadata != null) {
      const interactionsMap: Map<
        number,
        InteractionWithCommitsBackend
      > = new Map();

      commitProfilingMetadata.forEach((commitProfilingData, commitIndex) => {
        commitProfilingData.interactions.forEach(interaction => {
          const interactionWithCommits = interactionsMap.get(interaction.id);
          if (interactionWithCommits != null) {
            interactionWithCommits.commits.push(commitIndex);
          } else {
            interactionsMap.set(interaction.id, {
              ...interaction,
              commits: [commitIndex],
            });
          }
        });
      });

      return {
        interactions: Array.from(interactionsMap.values()),
        rootID,
      };
    }

    console.warn(
      `getInteractions(): No interactions recorded for root "${rootID}"`
    );

    return {
      interactions: [],
      rootID,
    };
  }

  function getProfilingDataForDownload(rootID: number): Object {
    const commitDetails = [];
    const commitProfilingMetadata = ((rootToCommitProfilingMetadataMap: any): CommitProfilingMetadataMap).get(
      rootID
    );
    if (commitProfilingMetadata != null) {
      for (let index = 0; index < commitProfilingMetadata.length; index++) {
        commitDetails.push(getCommitDetails(rootID, index));
      }
    }
    return {
      version: 1,
      profilingSummary: getProfilingSummary(rootID),
      commitDetails,
      interactions: getInteractions(rootID),
    };
  }

  function getProfilingSummary(rootID: number): ProfilingSummaryBackend {
    const interactions = new Set();
    const commitDurations = [];
    const commitTimes = [];

    const commitProfilingMetadata = ((rootToCommitProfilingMetadataMap: any): CommitProfilingMetadataMap).get(
      rootID
    );
    if (commitProfilingMetadata != null) {
      commitProfilingMetadata.forEach(metadata => {
        commitDurations.push(metadata.maxActualDuration);
        commitTimes.push(metadata.commitTime);
        metadata.interactions.forEach(({ name, timestamp }) => {
          interactions.add(`${timestamp}:${name}`);
        });
      });
    }

    const initialTreeBaseDurations = [];
    if (initialTreeBaseDurationsMap != null) {
      initialTreeBaseDurationsMap.forEach((treeBaseDuration, id) => {
        if (
          initialIDToRootMap != null &&
          initialIDToRootMap.get(id) === rootID
        ) {
          // We don't need to convert milliseconds to microseconds in this case,
          // because the profiling summary is JSON serialized.
          initialTreeBaseDurations.push(id, treeBaseDuration);
        }
      });
    }

    return {
      commitDurations,
      commitTimes,
      initialTreeBaseDurations,
      interactionCount: interactions.size,
      rootID,
    };
  }

  function startProfiling() {
    if (isProfiling) {
      return;
    }

    // Capture initial values as of the time profiling starts.
    // It's important we snapshot both the durations and the id-to-root map,
    // since either of these may change during the profiling session
    // (e.g. when a fiber is re-rendered or when a fiber gets removed).
    initialTreeBaseDurationsMap = new Map(idToTreeBaseDurationMap);
    initialIDToRootMap = new Map(idToRootMap);

    isProfiling = true;
    profilingStartTime = performance.now();
    rootToCommitProfilingMetadataMap = new Map();
  }

  function stopProfiling() {
    isProfiling = false;
  }

  // Automatically start profiling so that we don't miss timing info from initial "mount".
  if (localStorage.getItem(LOCAL_STORAGE_RELOAD_AND_PROFILE_KEY) === 'true') {
    startProfiling();
  }

  // React will switch between these implementations depending on whether
  // we have any manually suspended Fibers or not.

  function shouldSuspendFiberAlwaysFalse() {
    return false;
  }

  let forceFallbackForSuspenseIDs = new Set();
  function shouldSuspendFiberAccordingToSet(fiber) {
    const id = getFiberID(getPrimaryFiber(((fiber: any): Fiber)));
    return forceFallbackForSuspenseIDs.has(id);
  }

  function overrideSuspense(id, forceFallback) {
    if (
      typeof setSuspenseHandler !== 'function' ||
      typeof scheduleUpdate !== 'function'
    ) {
      throw new Error(
        'Expected overrideSuspense() to not get called for earlier React versions.'
      );
    }
    if (forceFallback) {
      forceFallbackForSuspenseIDs.add(id);
      if (forceFallbackForSuspenseIDs.size === 1) {
        // First override is added. Switch React to slower path.
        setSuspenseHandler(shouldSuspendFiberAccordingToSet);
      }
    } else {
      forceFallbackForSuspenseIDs.delete(id);
      if (forceFallbackForSuspenseIDs.size === 0) {
        // Last override is gone. Switch React back to fast path.
        setSuspenseHandler(shouldSuspendFiberAlwaysFalse);
      }
    }
    const fiber = idToFiberMap.get(id);
    scheduleUpdate(fiber);
  }

  // Remember if we're trying to restore the selection after reload.
  // In that case, we'll do some extra checks for matching mounts.
  let trackedPath: Array<PathFrame> | null = null;
  let trackedPathMatchFiber: Fiber | null = null;
  let trackedPathMatchDepth = -1;
  let mightBeOnTrackedPath = false;

  function setTrackedPath(path: Array<PathFrame> | null) {
    if (path === null) {
      trackedPathMatchFiber = null;
      trackedPathMatchDepth = -1;
      mightBeOnTrackedPath = false;
    }
    trackedPath = path;
  }

  // We call this before traversing a new mount.
  // It remembers whether this Fiber is the next best match for tracked path.
  // The return value signals whether we should keep matching siblings or not.
  function updateTrackedPathStateBeforeMount(fiber: Fiber): boolean {
    if (trackedPath === null || !mightBeOnTrackedPath) {
      // Fast path: there's nothing to track so do nothing and ignore siblings.
      return false;
    }
    const returnFiber = fiber.return;
    const returnAlternate = returnFiber !== null ? returnFiber.alternate : null;
    // By now we know there's some selection to restore, and this is a new Fiber.
    // Is this newly mounted Fiber a direct child of the current best match?
    // (This will also be true for new roots if we haven't matched anything yet.)
    if (
      trackedPathMatchFiber === returnFiber ||
      (trackedPathMatchFiber === returnAlternate && returnAlternate !== null)
    ) {
      // Is this the next Fiber we should select? Let's compare the frames.
      const actualFrame = getPathFrame(fiber);
      const expectedFrame = trackedPath[trackedPathMatchDepth + 1];
      if (expectedFrame === undefined) {
        throw new Error('Expected to see a frame at the next depth.');
      }
      if (
        actualFrame.index === expectedFrame.index &&
        actualFrame.key === expectedFrame.key &&
        actualFrame.displayName === expectedFrame.displayName
      ) {
        // We have our next match.
        trackedPathMatchFiber = fiber;
        trackedPathMatchDepth++;
        // Are we out of frames to match?
        if (trackedPathMatchDepth === trackedPath.length - 1) {
          // There's nothing that can possibly match afterwards.
          // Don't check the children.
          mightBeOnTrackedPath = false;
        } else {
          // Check the children, as they might reveal the next match.
          mightBeOnTrackedPath = true;
        }
        // In either case, since we have a match, we don't need
        // to check the siblings. They'll never match.
        return false;
      }
    }
    // This Fiber's parent is on the path, but this Fiber itself isn't.
    // There's no need to check its children--they won't be on the path either.
    mightBeOnTrackedPath = false;
    // However, one of its siblings may be on the path so keep searching.
    return true;
  }

  function updateTrackedPathStateAfterMount(mightSiblingsBeOnTrackedPath) {
    // updateTrackedPathStateBeforeMount() told us whether to match siblings.
    // Now that we're entering siblings, let's use that information.
    mightBeOnTrackedPath = mightSiblingsBeOnTrackedPath;
  }

  // Roots don't have a real persistent identity.
  // A root's "pseudo key" is "childDisplayName:indexWithThatName".
  // For example, "App:0" or, in case of similar roots, "Story:0", "Story:1", etc.
  // We will use this to try to disambiguate roots when restoring selection between reloads.
  const rootPseudoKeys: Map<number, string> = new Map();
  const rootDisplayNameCounter: Map<string, number> = new Map();

  function setRootPseudoKey(id: number, fiber: Fiber) {
    let preferredDisplayName = null;
    let fallbackDisplayName = null;
    let child = fiber.child;
    // Go at most three levels deep into direct children
    // while searching for a child that has a displayName.
    for (let i = 0; i < 3; i++) {
      if (child === null) {
        break;
      }
      const displayName = getDisplayNameForFiber(child);
      if (displayName !== null) {
        // Prefer display names that we get from user-defined components.
        // We want to avoid using e.g. 'Suspense' unless we find nothing else.
        if (typeof child.type === 'function') {
          // There's a few user-defined tags, but we'll prefer the ones
          // that are usually explicitly named (function or class components).
          preferredDisplayName = displayName;
        } else if (fallbackDisplayName === null) {
          fallbackDisplayName = displayName;
        }
      }
      if (preferredDisplayName !== null) {
        break;
      }
      child = child.child;
    }
    const name = preferredDisplayName || fallbackDisplayName || 'Unknown';
    const counter = rootDisplayNameCounter.get(name) || 0;
    rootDisplayNameCounter.set(name, counter + 1);
    const pseudoKey = `${name}:${counter}`;
    rootPseudoKeys.set(id, pseudoKey);
  }

  function removeRootPseudoKey(id: number) {
    const pseudoKey = rootPseudoKeys.get(id);
    if (pseudoKey === undefined) {
      throw new Error('Expected root pseudo key to be known.');
    }
    const name = pseudoKey.substring(0, pseudoKey.lastIndexOf(':'));
    const counter = rootDisplayNameCounter.get(name);
    if (counter === undefined) {
      throw new Error('Expected counter to be known.');
    }
    if (counter > 1) {
      rootDisplayNameCounter.set(name, counter - 1);
    } else {
      rootDisplayNameCounter.delete(name);
    }
    rootPseudoKeys.delete(id);
  }

  function getPathFrame(fiber: Fiber): PathFrame {
    const { key } = fiber;
    let displayName = getDisplayNameForFiber(fiber);
    const index = fiber.index;
    switch (fiber.tag) {
      case HostRoot:
        // Roots don't have a real displayName, index, or key.
        // Instead, we'll use the pseudo key (childDisplayName:indexWithThatName).
        const id = getFiberID(getPrimaryFiber(fiber));
        const pseudoKey = rootPseudoKeys.get(id);
        if (pseudoKey === undefined) {
          throw new Error('Expected mounted root to have known pseudo key.');
        }
        displayName = pseudoKey;
        break;
      case HostComponent:
        displayName = fiber.type;
        break;
      default:
        break;
    }
    return {
      displayName,
      key,
      index,
    };
  }

  // Produces a serializable representation that does a best effort
  // of identifying a particular Fiber between page reloads.
  // The return path will contain Fibers that are "invisible" to the store
  // because their keys and indexes are important to restoring the selection.
  function getPathForElement(id: number): Array<PathFrame> | null {
    let fiber = idToFiberMap.get(id);
    if (fiber == null) {
      return null;
    }
    const keyPath = [];
    while (fiber !== null) {
      keyPath.push(getPathFrame(fiber));
      fiber = fiber.return;
    }
    keyPath.reverse();
    return keyPath;
  }

  function getBestMatchForTrackedPath(): PathMatch | null {
    if (trackedPath === null) {
      // Nothing to match.
      return null;
    }
    if (trackedPathMatchFiber === null) {
      // We didn't find anything.
      return null;
    }
    // Find the closest Fiber store is aware of.
    let fiber = trackedPathMatchFiber;
    while (fiber !== null && shouldFilterFiber(fiber)) {
      fiber = fiber.return;
    }
    if (fiber === null) {
      return null;
    }
    return {
      id: getFiberID(getPrimaryFiber(fiber)),
      isFullMatch: trackedPathMatchDepth === trackedPath.length - 1,
    };
  }

  return {
    cleanup,
    flushInitialOperations,
    getBestMatchForTrackedPath,
    getCommitDetails,
    getFiberIDFromNative,
    getFiberCommits,
    getInteractions,
    findNativeByFiberID,
    getPathForElement,
    getProfilingDataForDownload,
    getProfilingSummary,
    handleCommitFiberRoot,
    handleCommitFiberUnmount,
    inspectElement,
    logElementToConsole,
    prepareViewElementSource,
    overrideSuspense,
    renderer,
    selectElement,
    setInContext,
    setInHook,
    setInProps,
    setInState,
    setTrackedPath,
    startProfiling,
    stopProfiling,
    updateComponentFilters,
  };
}<|MERGE_RESOLUTION|>--- conflicted
+++ resolved
@@ -249,7 +249,7 @@
     if (__DEBUG__) {
       const displayName = getDisplayNameForFiber(fiber) || 'null';
       const parentDisplayName =
-        (parentFiber !== null && getDisplayNameForFiber(parentFiber)) || 'null';
+        (parentFiber != null && getDisplayNameForFiber(parentFiber)) || 'null';
       // NOTE: calling getFiberID or getPrimaryFiber is unsafe here
       // because it will put them in the map. For now, we'll omit them.
       // TODO: better debugging story for this.
@@ -1387,11 +1387,7 @@
 
   function findNativeByFiberID(id: number) {
     try {
-<<<<<<< HEAD
-      let fiber = findCurrentFiberUsingSlowPath(idToFiberMap.get(id));
-=======
-      const fiber = findCurrentFiberUsingSlowPathById(id);
->>>>>>> d35cf809
+      let fiber = findCurrentFiberUsingSlowPathById(id);
       if (fiber === null) {
         return null;
       }
@@ -1401,9 +1397,10 @@
       if (isTimedOutSuspense) {
         // A timed-out Suspense's findDOMNode is useless.
         // Try our best to find the fallback directly.
-        const maybeFallbackFiber =
-          (fiber.child && fiber.child.sibling) || fiber;
-        fiber = maybeFallbackFiber;
+        const maybeFallbackFiber = fiber.child && fiber.child.sibling;
+        if (maybeFallbackFiber != null) {
+          fiber = maybeFallbackFiber;
+        }
       }
       const hostFibers = findAllCurrentHostFibers(fiber);
       return hostFibers.map(hostFiber => hostFiber.stateNode).filter(Boolean);
